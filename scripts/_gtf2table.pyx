# cython: profile=True
#cimport csamtools
from pysam.csamtools cimport *

import collections, array, struct
import CGAT.Experiment as E

import os
import sys
import string
import re
import optparse
import math
import time
import tempfile
import subprocess
import types
import bisect
import array
import collections
import itertools
import CGAT.GTF as GTF
import CGAT.Bed as Bed
import CGAT.IOTools as IOTools
import CGAT.Experiment as E
import CGAT.IndexedFasta as IndexedFasta
import CGAT.Stats as Stats
import CGAT.SequenceProperties as SequenceProperties
import CGAT.Genomics as Genomics
import CGAT.Intervals as Intervals
import CGAT.IndexedGenome as IndexedGenome

import numpy
import pysam

class Counter:
    """
    This class does not remove small exons/introns,
    so beware ENSEMBL that stores frameshifts as mini-exons.
    """

    header = [ "contig", "strand" ]

    mMinIntronSize = 10

    def __init__(self, fasta = None, section = None, 
                 options = None, prefix = None):

        self.fasta = fasta
        self.section = section
        self.options = options
        
        if prefix:
            self.header = tuple(["%s%s" % (prefix, x) for x in self.header ])

        # if true, entry is skipped
        self.skip = False

        # counter 
        self.counter = E.Counter()

    def update(self, gffs):
        self.mGFFs = gffs
        self.skip = False
        self.count()

    def __str__(self):
        return "\t".join( (self.contig, self.strand) )

    def getHeader(self):
        if self.section:
            return "\t".join( ["%s_%s" % (self.section, x) for x in self.header] )
        else:
            return "\t".join( self.header )

    def count(self):
        self.contig = self.getContig()
        self.strand = self.getStrand()

    def getContig(self):
        contig = self.mGFFs[0].contig
        if self.fasta: contig = self.fasta.getToken( contig)
        return contig

    def getStrand(self):
        return self.mGFFs[0].strand

    def getGeneId( self ):
        return self.mGFFs[0].gene_id
    
    def getSequence(self, segments):
        """get sequence from a set of segments."""

        contig = self.getContig()
        strand = self.getStrand()
        
        s = []
        for start,end in segments:
            s.append(self.fasta.getSequence( contig, strand, start, end ))
            
        if Genomics.IsNegativeStrand( strand ):
            return( string.translate( "".join(s), string.maketrans("ACGTacgt", "TGCAtgca") )[::-1] )
        else:
            return "".join(s)

    def getExons( self ):
        """merge small introns into single exons. The following features are
        aggregated as exons: exon, CDS, UTR, UTR3, UTR5

        Exons are always sorted by coordinate, irrespective of strand.
        """
        ranges = GTF.asRanges(self.mGFFs,
                              feature = ("exon", "CDS", "UTR", "UTR5", "UTR3"))
        assert len(ranges) > 0, "no exons in gene"
        return Intervals.combineAtDistance(ranges,
                                           self.mMinIntronSize)

    def getCDS( self ):
        """merge small introns into single exons. The following features are aggregated
        as exons: exon, CDS, UTR, UTR3, UTR5
        """
        ranges = GTF.asRanges(self.mGFFs, feature = ("CDS",))
        return Intervals.combineAtDistance(ranges,
                                           self.mMinIntronSize)

    def getIntrons( self ):
        exons = self.getExons()
        assert len(exons) > 0, "no exons in gene %s" % self.getGeneId()
        introns = []
        last = exons[0][1]
        for e in exons[1:]:
            introns.append( (last, e[0] ) )
            last = e[1]
        return introns

    def getSegments( self ):
        if self.section == "exons":
            return self.getExons()
        elif self.section == "introns":
            return self.getIntrons()
        else:
            return self.getExons()

    def getJunctions(self):
        '''return a list of junctions.

        Junctions are compiled on a per transcript
        basis.
        '''
        junctions = []
        
        # sort transcripts in gene by transcript id
        # and start coordinate
        sorted_gffs = [x for x in sorted(self.mGFFs,
                                         key=lambda x: (x.transcript_id, x.start))
                       if x.feature == 'exon']
        
        for transcript_id, segments in itertools.groupby(
                sorted_gffs,
                lambda x: x.transcript_id):

            segments = GTF.asRanges(list(segments))

            last_end = segments[0][1]
            for start, end in segments[1:]:
                assert start <= end
                assert last_end <= start
                junctions.append((last_end,start))
                last_end = end
        junctions.sort()
        return junctions

    def getUTRs(self):
        '''return a tuple with 5' and 3' UTRs.'''
        exons = self.getExons()
        cds = self.getCDS()
        utr3, utr5 = [], []
        if len(cds) == 0: return utr5, utr3
        strand = self.getStrand()
        cds_start, cds_end = cds[0][0], cds[-1][1]
        midpoint = ( cds_end - cds_start ) / 2 + cds_start
        for start, end in Intervals.truncate( exons, cds ):
            if end - start > 3:
                if start < midpoint:
                    utr5.append( (start,end) )
                else:
                    utr3.append( (start,end) )
        if strand == "-":
            utr5, utr3 = utr3, utr5
        return utr5, utr3
    
cimport numpy
DTYPE_INT = numpy.int
ctypedef numpy.int_t DTYPE_INT_t
DTYPE_FLOAT = numpy.float
ctypedef numpy.float_t DTYPE_FLOAT_t


cdef __add( numpy.ndarray[DTYPE_INT_t, ndim=1]counts, positions, int offset, int length ):
    '''add positions to counts vector'''
    cdef int p, pos
    for p in positions:
        pos = p - offset
        for pos from 0 <= pos < length:
            counts[pos] += 1

##-----------------------------------------------------------------------------------
class CounterReadCoverage(Counter):
    '''compute read coverage for all exons in a transcript. 

    Requires bam files to compute that coverage. Multiple bam
    files can be supplied, these will be summed up.

    Counts are separated into sense, antisense and any sense.
    '''
    
    header = ("length",) +\
        tuple( [ "%s_%s" % (x,y) for x,y in itertools.product( ("sense", "antisense", "anysense"),
                                                               ( ("pcovered", "nreads", ) + Stats.Summary().getHeaders() )) ] )
               
    # discard segments with size > max_length in order
    # to avoid out-of-memory
    max_length = 100000

    def __init__(self, bamfiles, *args, minimum_read_quality = 0, **kwargs ):
        Counter.__init__(self, *args, **kwargs )
        if not bamfiles: raise ValueError("supply --bam-file options for readcoverage")
        self.mBamFiles = bamfiles

    def count(self):
        
        segments = self.getSegments()

        cdef AlignedRead read

        # remove segments with excessive length
        segments = [ x for x in segments if (x[1] - x[0]) < self.max_length ]

        if len(segments) == 0: 
            self.length = 0
            return

        cdef int length = sum( [x[1] - x[0] for x in segments ] )
        cdef numpy.ndarray[DTYPE_INT_t, ndim=1] counts_sense = numpy.zeros( length, dtype = numpy.int )
        cdef numpy.ndarray[DTYPE_INT_t, ndim=1] counts_antisense = numpy.zeros( length, dtype = numpy.int )
        cdef int p, pos, offset

        reads_sense, reads_antisense = set(), set()

        contig = self.getContig()
        if self.getStrand() == "+":
            is_reverse = False
        else:
            is_reverse = True

        l = 0
        for start, end in segments:

            offset = start - l
            for samfile in self.mBamFiles:
                for read in samfile.fetch( contig, start, end ):
                    # only count positions actually overlapping
                    positions = read.positions
                    if not positions: continue
                    if is_reverse == read.is_reverse:
                        for p in positions:
                            pos = p - offset
                            if 0 <= pos < length:
                                counts_sense[ pos ] += 1
                        reads_sense.add( read.qname )
                    else:
                        for p in positions:
                            pos = p - offset
                            if 0 <= pos < length:
                                counts_antisense[ pos ] += 1
                        reads_antisense.add( read.qname )

            l += end - start

        self.length = length
        self.nreads_sense = len(reads_sense)
        self.nreads_antisense = len(reads_antisense)
        self.nreads_anysense = self.nreads_sense + self.nreads_antisense

        counts_anysense = counts_sense + counts_antisense

        counts_sense = counts_sense[ counts_sense > 0]
        counts_antisense = counts_antisense[ counts_antisense > 0]
        counts_anysense = counts_anysense[ counts_anysense > 0]

        self.counts_sense = counts_sense
        self.counts_antisense = counts_antisense
        self.counts_anysense = counts_anysense
        
    def __str__(self):

        r = [ "%i" % self.length ]
        if self.length == 0:
            # set to 1 to permit division below
            self.length = 1

        for direction, counts, nreads in zip ( ("sense", "antisense", "anysense"),
                                               (self.counts_sense, self.counts_antisense, self.counts_anysense),
                                               (self.nreads_sense, self.nreads_antisense, self.nreads_anysense) ):
            r.append( "%5.2f" % (100.0 * len(counts) / self.length) )
            r.append( "%i" % (nreads) )
            r.append( str( Stats.Summary( counts, mode = "int" ) ) )

        return "\t".join( r )

##-----------------------------------------------------------------------------------
class CounterReadOverlap(Counter):
    '''compute number of reads overlapping with exons.

    Requires bam files to compute that coverage. Multiple bam
    files can be supplied, these will be summed up.

    Both unique and non-unique counts are collected. Uniqueness
    is simply checked through alignment start position.

    Counts are separated into sense, antisense and any sense.

    If ``weight_multi_mapping`` is set, counts are weigthed by the NH flag.
    '''
    
    header = (["%s_%s" % (x,y) for x,y in
               itertools.product(("sense", "antisense", "anysense"),
                                 ("unique_counts", "all_counts"))])
    
    def __init__(self, bamfiles,
                 *args,
                 weight_multi_mapping = False,
                 minimum_read_quality = 0,
                 **kwargs ):
        Counter.__init__(self, *args, **kwargs )
        if not bamfiles: 
            raise ValueError("supply --bam-file options for readcoverage")
        self.mBamFiles = bamfiles
        self.weight_multi_mapping = weight_multi_mapping
        self.minimum_read_quality = minimum_read_quality

        if self.minimum_read_quality != 0:
            raise NotImplementedError('quality filtering not implemented')

    def count(self):
        '''count reads.'''
        # For performance reasons, two separate counting implementations.
        if self.weight_multi_mapping:
            self.countFloat()
        else:
            self.countInteger()

    def countFloat(self):
        '''count by weighting multi-mapping reads.'''
        
        segments = self.getSegments()
        contig = self.getContig()

        cdef float nsense_unique_counts = 0
        cdef float nsense_all_counts = 0
        cdef float nantisense_unique_counts = 0
        cdef float nantisense_all_counts = 0
        cdef float nanysense_unique_counts = 0
        cdef float nanysense_all_counts = 0
        cdef float weight = 0
        cdef int nh = 0
        cdef long last_any_pos = -1 
        cdef long last_sense_pos = -1
        cdef long last_anti_pos = -1

        if self.getStrand() == "+":
            is_reverse = False
        else:
            is_reverse = True
	    
        # count only once per read name
        counted = set()
	 
        for start, end in segments:
            for samfile in self.mBamFiles:
                last_any_pos = -1
                last_sense_pos = -1
                last_anti_pos = -1
                for read in samfile.fetch( contig, start, end ):
                    if not read.overlap( start, end ): continue
                    if read.qname in counted: continue
                    counted.add(read.qname)

                    try:
                        nh = read.opt( 'NH' )
                    except KeyError:
                        nh = 1
                    
                    weight = 1.0/nh
                        
                    nanysense_all_counts += weight
                    if last_any_pos != read.pos:
                        last_any_pos = read.pos
                        nanysense_unique_counts += weight
                        
                    if is_reverse == read.is_reverse:
                        nsense_all_counts += weight
                        if last_sense_pos != read.pos:
                            last_sense_pos = read.pos
                            nsense_unique_counts += weight
                    else:
                        nantisense_all_counts += weight
                        if last_anti_pos != read.pos:
                            last_anti_pos = read.pos
                            nantisense_unique_counts += weight

        self.result = (nsense_unique_counts,
                       nsense_all_counts,
                       nantisense_unique_counts,
                       nantisense_all_counts,
                       nanysense_unique_counts,
                       nanysense_all_counts )

    def countInteger(self):
        '''count all reads equally.'''

        segments = self.getSegments()
        contig = self.getContig()

        cdef int nsense_unique_counts = 0
        cdef int nsense_all_counts = 0
        cdef int nantisense_unique_counts = 0
        cdef int nantisense_all_counts = 0
        cdef int nanysense_unique_counts = 0
        cdef int nanysense_all_counts = 0
        cdef long last_any_pos = -1 
        cdef long last_sense_pos = -1
        cdef long last_anti_pos = -1

        if self.getStrand() == "+":
            is_reverse = False
        else:
            is_reverse = True

        # count only once per read name
        counted = set()

        for start, end in segments:
            for samfile in self.mBamFiles:
                last_any_pos = -1
                last_sense_pos = -1
                last_anti_pos = -1
                for read in samfile.fetch( contig, start, end ):
                    if not read.overlap( start, end ): continue
                    if read.qname in counted: continue
                    counted.add(read.qname)

                    nanysense_all_counts += 1
                    if last_any_pos != read.pos:
                        last_any_pos = read.pos
                        nanysense_unique_counts += 1
                        
                    if is_reverse == read.is_reverse:
                        nsense_all_counts += 1
                        if last_sense_pos != read.pos:
                            last_sense_pos = read.pos
                            nsense_unique_counts += 1
                    else:
                        nantisense_all_counts += 1
                        if last_anti_pos != read.pos:
                            last_anti_pos = read.pos
                            nantisense_unique_counts += 1

        self.result = (nsense_unique_counts,
                       nsense_all_counts,
                       nantisense_unique_counts,
                       nantisense_all_counts,
                       nanysense_unique_counts,
                       nanysense_all_counts )

    def __str__(self):
        return "\t".join( map(str, (self.result)))

cdef inline computeOverlapWithExons(long * block_starts,
                                    long * block_ends,
                                    int nblocks,
                                    long * exon_starts,
                                    long * exon_ends,
                                    int nexons,
                                    long exons_start,
                                    long exons_end,
                                    int * result_bases_exons,
                                    int * result_bases_outside):
        
    #---------------------------------------------------
    # compute overlap with exons
    cdef int current_exon = 0
    cdef int current_block = 0
    cdef long block_start = block_starts[current_block]
    cdef long block_end = block_ends[current_block]
    cdef int nbases_outside = 0
    cdef int nbases_exons = 0

    while current_block < nblocks and block_start < exons_start:
        nbases_outside += min(block_end, exons_start) - block_start
        block_start = block_starts[current_block]
        block_end = block_ends[current_block]
        current_block += 1
                    
    while current_exon < nexons and current_block < nblocks:

        exon_start = exon_starts[current_exon]
        exon_end = exon_ends[current_exon]
        block_start = block_starts[current_block]
        block_end = block_ends[current_block]

        if exon_end <= block_start:
            current_exon += 1
        elif block_end <= exon_start:
            current_block += 1
        else:
            max_start = max(exon_start, block_start)
            min_end = min(exon_end, block_end)

            nbases_exons += min_end - max_start

            if exon_end < block_end:
                current_exon += 1
            elif block_end < exon_end:
                current_block += 1
            else:
                current_exon += 1
                current_block += 1

    # compute bases outside transcript
    while current_block < nblocks:
        block_start = block_starts[current_block]
        block_end = block_ends[current_block]
        nbases_outside += block_end - max(block_start, exons_end)
        current_block += 1
    
    result_bases_outside[0] = nbases_outside
    result_bases_exons[0] = nbases_exons

##-----------------------------------------------------------------------------------
class CounterBAM(Counter):
    '''base class for counters counting reads overlapping
    exons from BAM files.

    '''

    # minimum intron size - splicing only checked if gap within
    # read is larger than this.
    min_intron_size = 20

    # maximum number of bases outside of exons for read to 
    # be considered exonic
    max_bases_outside_exons = 10

    def __init__(self, bamfiles, 
                 *args,
                 weight_multi_mapping = False,
                 minimum_read_quality = 0,
                 use_first_base = False,
                 **kwargs ):
        Counter.__init__(self, *args, **kwargs )
        if not bamfiles: 
            raise ValueError("supply --bam-file options for readcoverage")
        self.mBamFiles = bamfiles
        self.weight_multi_mapping = weight_multi_mapping
        self.minimum_read_quality = minimum_read_quality
        self.use_first_base = use_first_base
        self.header = [ '_'.join(x) 
                        for x in itertools.product( 
                                self.headers_direction,
                                self.headers_exons,
                                self.headers_splicing)] +\
            ['quality_pairs', 'quality_reads']

##-----------------------------------------------------------------------------------
class CounterReadCountsFull(CounterBAM):
    '''compute number of reads overlapping with exoIsoform
    Requires bam files to compute that coverage. Multiple bam
    files can be supplied, these will be summed up.

    A read is evaluated in the context of the intron-exon structure
    of a transcript.  The method computes the following four attributes 
    for each pair:

    1. Direction status
    
    The direction status presents the direction of the reads
    with respect to the transcript. The four directions are
    FF, FR, RF, FF for a pair with F meaning forward and R
    meaning reverse.

    2. Overlap status

    Secondly, the method compiles the following attributes taking into
    account the transcript structure:

    exonic
       All aligned bases are within exons.
       
    extension
       All aligned bases are within introns, except some
       bases extend beyond the terminal exons.

    intronic
       All aligned bases are within introns.

    untronic
       Aligned bases are both in introns and exons.

    3. Splice status:

    The splice status denotes if the read is spliced and if so,
    if the splice juncions is consistent with the transcript 
    structure

    spliced
        The pair/read contains at least one splice junction and 
        the splice junction is part of the transcript structure.

        .. note::
            A read is also considered spliced if both reads in a pair 
            end and start on an exon boundary.
    
    unspliced
        The pair/read contains no splice juctions

    misspliced
        The pair/read contains splice junctions, but at least one
        splice junction not part of the transcript model.


    These three attributes are combined into counters.

    Both unique and non-unique counts are collected. Uniqueness
    is simply checked through alignment start position.

    If ``weight_multi_mapping`` is set, counts are weigthed by the NH
    flag.
    '''
    
    headers_direction = ('sense', 'antisense')
    headers_exons = ('exonic', 'extension', 'intronic', 'untronic')
    headers_splicing = ('unspliced', 'spliced', 'misspliced')

    def __init__(self, 
                 *args,
                 **kwargs ):
        CounterBAM.__init__(self, *args, **kwargs )
        self.header = [ '_'.join(x) 
                        for x in itertools.product( 
                                self.headers_direction,
                                self.headers_exons,
                                self.headers_splicing)] +\
            ['quality_reads']

    def count(self):
        '''count all reads equally.'''

        # Obtain transcript information
        exons = self.getExons()
        introns = self.getIntrons()
        contig = self.getContig()
        junctions = self.getJunctions()
        cdef bint is_reverse = False
        if self.getStrand() == "-":
            is_reverse = True

        cdef int min_intron_size = self.min_intron_size
        cdef float minimum_read_quality = self.minimum_read_quality
        cdef bint use_first_base = self.use_first_base
        cdef bint weight_multi_mapping = self.weight_multi_mapping
        cdef int max_bases_outside_exons = self.max_bases_outside_exons

        # status variables
        cdef int ndirection_status = len(self.headers_direction)
        cdef int nexons_status = len(self.headers_exons)
        cdef int nspliced_status = len(self.headers_splicing)
        cdef int spliced_status = 0
        cdef int direction_status = 0
        cdef int exons_status = 0
        cdef int quality_read_status = 0

        cdef int ncounters = \
            ndirection_status *\
            nexons_status * nspliced_status
        
        # helper counting variables
        cdef int nbad_splice = 0
        cdef int ngood_splice = 0
        cdef int nbases_outside = 0
        cdef int nbases_block = 0
        cdef int nbases_exons = 0
        cdef int nbases_introns = 0
        cdef int nbases_total = 0
        cdef int nexons = len(exons)
        cdef int nh = 0
        cdef float weight = 1.0
        cdef int ix
        cdef long exons_start = exons[0][0]
        cdef long exons_end = exons[-1][1]
        cdef long exon_start = 0
        cdef long exon_end = 0
        cdef long block_start = 0
        cdef long block_end = 0
        cdef long block_first_start = 0
        cdef long block_last_end = 0
        cdef long read_last_end = 0
        # TODO: define block struc 
        # maximum number of blocks is 100 
        # we expect few (<10)
        cdef int max_nblocks = 1000
        cdef long * block_starts = <long*>malloc(max_nblocks *sizeof(long))
        cdef long * block_ends = <long*>malloc(max_nblocks * sizeof(long))
        cdef long * exon_starts = <long*>malloc(nexons *sizeof(long))
        cdef long * exon_ends = <long*>malloc(nexons * sizeof(long))
        cdef int nblocks = 0
        cdef long max_start = 0
        cdef long min_end = 0

        if block_starts == NULL or block_ends == NULL:
            raise ValueError('could not allocated memory for blocks')

        if exon_starts == NULL or exon_ends == NULL:
            raise ValueError('could not allocated memory for exons')

        for ix from 0 <= ix < nexons:
            exon_starts[ix] = exons[ix][0]
            exon_ends[ix] = exons[ix][1]
            
        cdef AlignedRead read

        # define counters, add 1 for quality filtered reads
        counters = numpy.zeros(ncounters, dtype=numpy.float)
        counters.shape = (ndirection_status,
                          nexons_status,
                          nspliced_status)

        # retrieve all reads
        reads = []

        for samfile in self.mBamFiles:
            for read in samfile.fetch(contig,
                                      exons_start,
                                      exons_end):
                
                if minimum_read_quality > 0 and read.mapq <= minimum_read_quality:
                    quality_read_status += 1
                    continue

                # Iterate over blocks within reads and 
                # compute overlap with exons, introns, etc.
                # 
                # Blocks are already sorted by position
                # because reads are sorted by position
                # and blocks are always returned from
                # left-most coordinate
                ngood_splice, nbad_splice = 0, 0
                nbases_total = 0
                nbases_exons = 0
                nbases_introns = 0
                nbases_outside = 0
                nblocks = 0
                block_last_end = -1
                block_first_start = -1
                blocks = read.blocks

                for block_start, block_end in blocks:

                    # check introns within read, not
                    # overall with blocks
                    if block_last_end >= 0 and \
                       block_start - block_last_end >= min_intron_size:
                        if (block_last_end, block_start) in junctions:
                            ngood_splice += 1
                        else:
                            nbad_splice += 1

                    if block_last_end < block_start:
                        # new block, not overlapping with previous
                        if block_first_start >= 0:
                            nbases_total += block_last_end - block_first_start
                            block_starts[nblocks] = block_first_start
                            block_ends[nblocks] = block_last_end
                            nblocks += 1
<<<<<<< HEAD
# Kath start of edit
                        if use_first_base and read.is_reverse:
                            block_first_start = block_end-1
                        else:
                            block_first_start = block_start
                        
                    if use_first_base and not read.is_reverse:
                        block_last_end = block_start+1
                    else:
                        block_last_end = block_end
# Kath end of edit

#                        block_first_start = block_start
=======
                            assert nblocks <= max_nblocks, \
                                'number of blocks %i greater than maximum(%i)' % \
                                (nblocks, max_nblocks)

                        block_first_start = block_start
>>>>>>> 96b450c2

#                    block_last_end = block_end

                # close of loop
                nbases_total += block_last_end - block_first_start
                block_starts[nblocks] = block_first_start
                block_ends[nblocks] = block_last_end
                nblocks += 1

                computeOverlapWithExons(block_starts,
                                        block_ends,
                                        nblocks,
                                        exon_starts,
                                        exon_ends,
                                        nexons,
                                        exons_start,
                                        exons_end,
                                        &nbases_exons,
                                        &nbases_outside)

                #---------------------------------------------------
                # compute intron overlap
                nbases_introns = nbases_total - nbases_exons - nbases_outside

                #####################################################
                # sort out the splicing attribute
                if nbad_splice > 0:
                    # bad splice sites present
                    spliced_status = 2
                elif ngood_splice > 0:
                    # only good splice sites
                    spliced_status = 1
                else:
                    # no spliced reads
                    spliced_status = 0

                # sort out the direction attribute
                if read.is_reverse:
                    direction_status = 1
                else:
                    direction_status = 0

                # swap direction of reads according to transcript strand
                if is_reverse:
                    direction_status = 1 - direction_status

                # sort out the exon attribute
                if nbases_exons > 0 and nbases_exons >= nbases_total - max_bases_outside_exons:
                    # only exonic
                    exons_status = 0
                elif nbases_introns == 0:
                    # exonic + extension
                    exons_status = 1
                elif nbases_introns == nbases_total:
                    # only intronic
                    exons_status = 2
                else:
                    # other
                    exons_status = 3

                if weight_multi_mapping:
                    try:
                        nh = read.opt('NH')
                    except KeyError:
                        nh = 1
                    weight = 1.0/nh

                counters[direction_status][exons_status][spliced_status] += weight

        free(block_starts)
        free(block_ends)
        free(exon_starts)
        free(exon_ends)

        if not weight_multi_mapping:
            # convert to full counts
            counters = numpy.array(counters, dtype=numpy.int)

        self.counters = counters
        self.reads_below_quality = quality_read_status

    def __str__(self):
        return "\t".join(map(str, (self.counters.flat) )) +\
            "\t" +\
            "\t".join(map(str, (self.reads_below_quality,)))
                                

##-----------------------------------------------------------------------------------
class CounterReadCounts(CounterReadCountsFull):
    '''compute number of reads overlapping with exons.

    Requires bam files to compute that coverage. Multiple bam
    files can be supplied, these will be summed up.

    A read is evaluated in the context of the intron-exon structure
    of a transcript. 
    
    This method takes the output of the full counting results
    and compiles it into a subset of informative categories.
    '''
    
    def __init__(self, *args, library_type="unstranded", **kwargs ):
        CounterReadCountsFull.__init__(self, *args, **kwargs )
        self.header = ['counted_all',
                       'counted_spliced',
                       'counted_unspliced',
                       'sense_intronic',
                       'sense_inconsistent',
                       'sense_other',
                       'antisense',
                       'nonsense',
                       'quality_reads',
                       'total']
        self.library_type = library_type

    def count(self):
        '''count reads.'''
        CounterReadCountsFull.count(self)

        # some short-cuts
        # sense axis
        sense = 0
        antisense = None
        # exonic axis
        exonic = 0
        intronic = 2
        # splice axis
        spliced = 0
        unspliced = 1

        work = self.counters
        self.total_reads = numpy.sum(work.flat)

        # set sense/antisense depending on library method
        if self.library_type == 'unstranded':
            # sum over all read configurations
            # there is no antisense
            work = [numpy.sum(work, axis=0)] 
            sense, antisense = 0, None
        elif self.library_type == 'secondstrand':
            # second strand
            sense, antisense = 1, 0
        elif self.library_type == 'firststrand':
            # first strand
            sense, antisense = 0, 1
        else:
            raise NotImplementedError('unknown library type %s' %
                                      self.library_type)

        self.sense = numpy.sum(work[sense].flat)

        # exonic, proper, spliced              
        self.sense_spliced = \
            work[sense][exonic][spliced]
        self.sense_unspliced = \
            work[sense][exonic][unspliced]

        if antisense is None:
            self.antisense = 0
            self.nonsense = 0
        else:
            # sum over direction axis
            direction_summed = numpy.sum(
                work, axis=(1,2))
            self.antisense = direction_summed[antisense]

        # intronic reads that are sense
        self.sense_intronic = \
            numpy.sum(work[sense][intronic])

        self.sense_inconsistent = \
            numpy.sum(work[sense][intronic+1:].flat)
        
        # read pairs in sense direction, but that are not counted
        self.sense_other = self.sense - (
            self.sense_spliced +
            self.sense_unspliced +
            self.sense_intronic +
            self.sense_inconsistent)

        assert self.total_reads == (
            self.sense_spliced +
            self.sense_unspliced +
            self.sense_intronic +
            self.sense_inconsistent +
            self.sense_other +
            self.antisense )

    def __str__(self):
        return "\t".join(map(str,(
            self.sense_spliced +\
            self.sense_unspliced,
            self.sense_spliced,
            self.sense_unspliced,
            self.sense_intronic,
            self.sense_inconsistent,
            self.sense_other,
            self.antisense,
            self.reads_below_quality,
            self.total_reads)))
        
##-----------------------------------------------------------------------------------
class CounterReadPairCountsFull(CounterBAM):
    '''compute number of read pairs overlapping with exoIsoform
    Requires bam files to compute that coverage. Multiple bam
    files can be supplied, these will be summed up.

    A read pair is evaluated in the context of the intron-exon structure
    of a transcript.  The method computes the following four attributes 
    for each pair:

    1. Pair status

    proper
       The read is paired and proper and both parts align to the transcript.

    unmapped
       One read aligns to the transcript modele, the other is unmapped.

    outer
       One read aligns to the transcript models, the other is out of range.

    other
       Other configurations, such as three reads aligning to the same
       transcript, improper pairs, ...

    2. Direction status
    
    The direction status presents the direction of the reads as they
    are oriented towards with respect to each other sorted in transcriptomic
    coordinates. The four directions  are FF, FR, RF, FF for a pair with F 
    meaning forward and R meaning reverse and the first position denoting 
    the left-most read on the transcript. A number is then added to denote
    which read in a pair appears first.

    Thus, FR1 means, that the read1 is first in the pair and in forward
    direction, while read2 is reverse. RF2 means that read2 is first in
    the pair and mapping in reverse direction, while the first read maps
    in forward direction.

    3. Overlap status

    Secondly, the method compiles the following attributes taking into
    account the transcript structure:

    exonic
       All aligned bases are within exons.
       
    extension
       All aligned bases are within introns, except some
       bases extend beyond the terminal exons.

    intronic
       All aligned bases are within introns.

    untronic
       Aligned bases are both in introns and exons.

    4. Splice status:

    The splice status denotes if the read is spliced and if so,
    if the splice juncions is consistent with the transcript 
    structure

    spliced
        The pair/read contains at least one splice junction and 
        the splice junction is part of the transcript structure.

        .. note::
            A read is also considered spliced if both reads in a pair 
            end and start on an exon boundary.
    
    unspliced
        The pair/read contains no splice juctions

    misspliced
        The pair/read contains splice junctions, but at least one
        splice junction not part of the transcript model.


    These three attributes are combined into counters.

    Both unique and non-unique counts are collected. Uniqueness
    is simply checked through alignment start position.

    If ``weight_multi_mapping`` is set, counts are weigthed by the NH
    flag.

    '''
    
    headers_status = ('proper', 'unmapped', 'outer', 'other')
    headers_direction = ('FF1', 'FR1', 'RF1', 'RR1',
                         'FF2', 'FR2', 'RF2', 'RR2')
    headers_exons = ('exonic', 'extension', 'intronic', 'untronic')
    headers_splicing = ('unspliced', 'spliced', 'misspliced')

    # minimum intron size - splicing only checked if gap within
    # read is larger than this.
    min_intron_size = 20
    
    def __init__(self, 
                 *args,
                 **kwargs ):
        CounterBAM.__init__(self, *args, **kwargs )
        self.header = [ '_'.join(x) 
                        for x in itertools.product( 
                                self.headers_status,
                                self.headers_direction,
                                self.headers_exons,
                                self.headers_splicing)] +\
            ['quality_pairs', 'quality_reads']

    def count(self):
        '''count all reads equally.'''

        # Obtain transcript information
        exons = self.getExons()
        introns = self.getIntrons()
        contig = self.getContig()
        junctions = self.getJunctions()
        cdef bint is_reverse = False
        if self.getStrand() == "-":
            is_reverse = True

        cdef int min_intron_size = self.min_intron_size
        cdef float minimum_read_quality = self.minimum_read_quality
        cdef int max_bases_outside_exons = self.max_bases_outside_exons
        cdef bint weight_multi_mapping = self.weight_multi_mapping

        # status variables
        cdef int npair_status = len(self.headers_status)
        cdef int ndirection_status = len(self.headers_direction)
        cdef int nexons_status = len(self.headers_exons)
        cdef int nspliced_status = len(self.headers_splicing)
        cdef int spliced_status = 0
        cdef int pair_status = 0
        cdef int direction_status = 0
        cdef int exons_status = 0
        cdef int quality_read_status = 0
        cdef int quality_pair_status = 0

        cdef int ncounters = \
            npair_status * ndirection_status *\
            nexons_status * nspliced_status
        
        # helper counting variables
        cdef bint is_rev1 = 0
        cdef bint is_rev2 = 0
        cdef bint is_first_second = 0
        cdef int nbad_splice = 0
        cdef int ngood_splice = 0
        cdef int nbases_outside = 0
        cdef int nbases_block = 0
        cdef int nbases_exons = 0
        cdef int nbases_introns = 0
        cdef int nbases_total = 0
        cdef int nreads_in_pair_after = 0
        cdef int nreads_in_pair = 0
        cdef int nexons = len(exons)
        cdef int nh = 0
        cdef float weight = 1.0
        cdef int ix
        cdef long exons_start = exons[0][0]
        cdef long exons_end = exons[-1][1]
        cdef long exon_start = 0
        cdef long exon_end = 0
        cdef long block_start = 0
        cdef long block_end = 0
        cdef long block_first_start = 0
        cdef long block_last_end = 0
        cdef long read_last_end = 0
        # TODO: define block struc 
        # maximum number of blocks is 100 
        # we expect few (<10)
        cdef int max_nblocks = 1000
        cdef long * block_starts = <long*>malloc(max_nblocks *sizeof(long))
        cdef long * block_ends = <long*>malloc(max_nblocks * sizeof(long))
        cdef long * exon_starts = <long*>malloc(nexons * sizeof(long))
        cdef long * exon_ends = <long*>malloc(nexons * sizeof(long))
        cdef int nblocks = 0
        cdef long max_start = 0
        cdef long min_end = 0

        if block_starts == NULL or block_ends == NULL:
            raise ValueError('could not allocated memory for blocks')

        if exon_starts == NULL or exon_ends == NULL:
            raise ValueError('could not allocated memory for exons')

        for ix from 0 <= ix < nexons:
            exon_starts[ix] = exons[ix][0]
            exon_ends[ix] = exons[ix][1]
            
        cdef AlignedRead read1

        # define counters, add 1 for quality filtered reads
        counters = numpy.zeros(ncounters, dtype=numpy.float)
        counters.shape = (npair_status,
                          ndirection_status,
                          nexons_status,
                          nspliced_status)

        # retrieve all reads
        reads = []

        for samfile in self.mBamFiles:
            # make sure you get more than a proxy
            reads.extend(list(samfile.fetch(contig, 
                                            exons_start, 
                                            exons_end)))
            # sort by read name and position
            reads.sort(key=lambda x: (x.qname, x.pos))

            # group by read name
            for key, reads_in_pair in itertools.groupby(
                    reads,
                    key=lambda x: x.qname):
                
                reads_in_pair = list(reads_in_pair)
                pair_status = 0
                nreads_in_pair = len(reads_in_pair)
                if minimum_read_quality > 0:
                    reads_in_pair = [x for x in reads_in_pair \
                                     if x.mapq >= minimum_read_quality]
                    nreads_in_pair_after = len(reads_in_pair)
                    if nreads_in_pair != nreads_in_pair_after:
                        quality_read_status += nreads_in_pair - nreads_in_pair_after
                        quality_pair_status += 1
                    nreads_in_pair = nreads_in_pair_after
                    if nreads_in_pair == 0:
                        continue

                read1 = reads_in_pair[0]
                is_first_second = 0

                # test for read arrangement
                if nreads_in_pair == 2 and \
                   read1.is_proper_pair:
                    # proper pair, both parts in transcript model region
                    pair_status = 0
                    is_rev1 = reads_in_pair[0].is_reverse
                    is_rev2 = reads_in_pair[1].is_reverse
                    is_first_second = read1.is_read1

                elif nreads_in_pair == 1:
                    # only one read in transcript model
                    if read1.mate_is_unmapped:
                        # other read is unmapped
                        pair_status = 1
                        if read1.is_read1:
                            is_rev1 = read1.is_reverse
                            is_rev2 = read1.mate_is_reverse
                        else:
                            is_rev1 = read1.mate_is_reverse
                            is_rev2 = read1.is_reverse
                    elif reads_in_pair[0].is_proper_pair:
                        # outer: proper pair, but
                        # other read maps outside transcript model
                        pair_status = 2
                        is_rev1 = read1.is_reverse
                        is_rev2 = read1.mate_is_reverse
                        is_first_second = read1.is_read1 and \
                                          read1.pos < read1.pnext and \
                                          read1.tid == read1.rnext
                    else:
                        # not a proper pair
                        pair_status = 3 
                    if read1.is_read1:
                        is_rev1 = read1.is_reverse
                        is_rev2 = read1.mate_is_reverse
                    else:
                        is_rev1 = read1.mate_is_reverse
                        is_rev2 = read1.is_reverse

                else:
                    # other configuration (> 2 reads)
                    # not proper pairs
                    pair_status = 3
                    is_rev1 = reads_in_pair[0].is_reverse
                    is_rev2 = reads_in_pair[0].mate_is_reverse

                # Iterate over blocks within reads and 
                # compute overlap with exons, introns, etc.
                # 
                # Blocks are already sorted by position
                # because reads are sorted by position
                # and blocks are always returned from
                # left-most coordinate
                ngood_splice, nbad_splice = 0, 0
                nbases_total = 0
                nbases_exons = 0
                nbases_introns = 0
                nbases_outside = 0
                nblocks = 0
                block_last_end = -1
                block_first_start = -1
                
                for read in reads_in_pair:
                    # end coordinate in genomic coordinates
                    blocks = read.blocks
                    read_last_end = -1

                    for block_start, block_end in blocks:
                        
                        # check introns within read, not
                        # overall with blocks
                        if read_last_end > 0 and \
                           block_start - read_last_end >= min_intron_size:
                            if (read_last_end, block_start) in junctions:
                                ngood_splice += 1
                            else:
                                nbad_splice += 1
                        read_last_end = block_end

                        if block_last_end < block_start:
                            # new block, not overlapping with previous
                            if block_first_start >= 0:
                                nbases_total += block_last_end - block_first_start
                                block_starts[nblocks] = block_first_start
                                block_ends[nblocks] = block_last_end
                                nblocks += 1
                                assert nblocks <= max_nblocks, \
                                    'number of blocks %i greater than maximum(%i)' % \
                                    (nblocks, max_nblocks)
                            block_first_start = block_start

                        block_last_end = block_end
                
                # close of loop
                nbases_total += block_last_end - block_first_start
                block_starts[nblocks] = block_first_start
                block_ends[nblocks] = block_last_end
                nblocks += 1

                computeOverlapWithExons(block_starts,
                                        block_ends,
                                        nblocks,
                                        exon_starts,
                                        exon_ends,
                                        nexons,
                                        exons_start,
                                        exons_end,
                                        &nbases_exons,
                                        &nbases_outside)

                #---------------------------------------------------
                # compute intron overlap
                nbases_introns = nbases_total - nbases_exons - nbases_outside

                #####################################################
                # sort out the splicing attribute
                if nbad_splice > 0:
                    # bad splice sites present
                    spliced_status = 2
                elif ngood_splice > 0:
                    # only good splice sites
                    spliced_status = 1
                else:
                    # no spliced reads
                    spliced_status = 0

                # sort out the direction attribute
                # in transcript coordinates
                if is_rev1:
                    if is_rev2:   # RR
                        if is_reverse:
                            direction_status = 0
                        else:
                            direction_status = 3
                    else:         # RF
                        direction_status = 2
                else:
                    if is_rev2:   # FR
                        direction_status = 1
                    else:         # FF
                        if is_reverse:
                            direction_status = 0
                        else:
                            direction_status = 3

                # swap position of first read based
                # on transcript direction
                if (not is_first_second and not is_reverse) or \
                   (is_first_second and is_reverse):
                    direction_status = direction_status + 4

                # sort out the exon attribute
                if nbases_exons > 0 and nbases_exons >= nbases_total - max_bases_outside_exons:
                    # only exonic
                    exons_status = 0
                elif nbases_introns == 0:
                    # exonic + extension
                    exons_status = 1
                elif nbases_introns == nbases_total:
                    # only intronic
                    exons_status = 2
                else:
                    # other
                    exons_status = 3

                if weight_multi_mapping:
                    try:
                        nh = read.opt('NH')
                    except KeyError:
                        nh = 1
                    weight = 1.0 / nh
                
                counters[pair_status][direction_status][exons_status][spliced_status] += weight

        free(block_starts)
        free(block_ends)
        free(exon_starts)
        free(exon_ends)

        if not weight_multi_mapping:
            # convert to full counts
            counters = numpy.array(counters, dtype=numpy.int)

        self.counters = counters
        
        self.reads_below_quality = quality_read_status
        self.pairs_below_quality = quality_pair_status

    def __str__(self):
        return "\t".join(map(str, (self.counters.flat) )) +\
            "\t" +\
            "\t".join(map(str, (self.pairs_below_quality,
                                self.reads_below_quality)))

##-----------------------------------------------------------------------------------
class CounterReadPairCounts(CounterReadPairCountsFull):
    '''compute number of read pairs overlapping with exons.

    Requires bam files to compute that coverage. Multiple bam
    files can be supplied, these will be summed up.

    A read pair is evaluated in the context of the intron-exon structure
    of a transcript. 
    
    This method takes the output of the full counting results
    and compiles it into a subset of informative categories.
    '''
    
    def __init__(self, *args, library_type="unstranded", **kwargs ):
        CounterReadPairCountsFull.__init__(self, *args, **kwargs )
        self.header = ['counted_all',
                       'counted_spliced',
                       'counted_unspliced',
                       'sense_intronic',
                       'sense_inconsistent',
                       'sense_other',
                       'antisense',
                       'nonsense',
                       'notproper',
                       'quality_pairs',
                       'quality_reads',
                       'total']
        self.library_type = library_type

    def count(self):
        '''count reads.'''
        CounterReadPairCountsFull.count(self)

        # some short-cuts
        # pair axis
        proper = 0
        # sense axis
        sense = 0
        antisense = None
        # exonic axis
        exonic = 0
        intronic = 2
        # splice axis
        spliced = 0
        unspliced = 1

        self.total_pairs = numpy.sum(self.counters.flat)

        # count everything that is not proper
        self.improper_pairs = \
            sum(numpy.sum(self.counters, axis=(1,2,3))[1:].flat)

        # only work with everything that is proper
        work = self.counters[proper]

        # set sense/antisense depending on library method
        if self.library_type == 'fr-unstranded':
            # sum over all read configurations
            # there is no antisense
            work = [numpy.sum(work, axis=0)] 
            sense, antisense = 0, None
        elif self.library_type == 'fr-secondstrand':
            # FR2, FR1
            sense, antisense = 6, 2
        elif self.library_type == 'fr-firststrand':
            # FR1, FR2
            sense, antisense = 1, 5
        else:
            raise NotImplementedError('unknown library type %s' %
                                      self.library_type)

        self.sense = numpy.sum(work[sense].flat)

        # exonic, proper, spliced              
        self.sense_proper_pairs_spliced = \
            work[sense][exonic][spliced]
        self.sense_proper_pairs_unspliced = \
            work[sense][exonic][unspliced]

        if antisense is None:
            self.antisense = 0
            self.nonsense = 0
        else:
            # sum over direction axis
            direction_summed = numpy.sum(
                work, axis=(1,2))
            self.antisense = direction_summed[antisense]
            self.nonsense = numpy.sum(direction_summed.flat) -\
                            (self.sense + self.antisense)

        # intronic pairs that are sense
        self.sense_intronic_pairs = \
            numpy.sum(work[sense][intronic])

        self.sense_inconsistent_pairs = \
            numpy.sum(work[sense][intronic+1:].flat)
        
        # read pairs in sense direction, but that are not counted
        self.sense_other_pairs = self.sense - (
            self.sense_proper_pairs_spliced +
            self.sense_proper_pairs_unspliced +
            self.sense_intronic_pairs +
            self.sense_inconsistent_pairs)

        assert self.total_pairs == (
            self.sense_proper_pairs_spliced +
            self.sense_proper_pairs_unspliced +
            self.sense_intronic_pairs +
            self.sense_inconsistent_pairs +
            self.sense_other_pairs +
            self.antisense + 
            self.nonsense +
            self.improper_pairs)

    def __str__(self):
        return "\t".join(map(str,(
            self.sense_proper_pairs_spliced +\
            self.sense_proper_pairs_unspliced,
            self.sense_proper_pairs_spliced,
            self.sense_proper_pairs_unspliced,
            self.sense_intronic_pairs,
            self.sense_inconsistent_pairs,
            self.sense_other_pairs,
            self.antisense,
            self.nonsense,
            self.improper_pairs,
            self.pairs_below_quality,
            self.reads_below_quality,
            self.total_pairs)))
                              
<|MERGE_RESOLUTION|>--- conflicted
+++ resolved
@@ -782,8 +782,10 @@
                             block_starts[nblocks] = block_first_start
                             block_ends[nblocks] = block_last_end
                             nblocks += 1
-<<<<<<< HEAD
-# Kath start of edit
+                            assert nblocks <= max_nblocks, \
+                                'number of blocks %i greater than maximum(%i)' % \
+                                (nblocks, max_nblocks)
+
                         if use_first_base and read.is_reverse:
                             block_first_start = block_end-1
                         else:
@@ -793,18 +795,6 @@
                         block_last_end = block_start+1
                     else:
                         block_last_end = block_end
-# Kath end of edit
-
-#                        block_first_start = block_start
-=======
-                            assert nblocks <= max_nblocks, \
-                                'number of blocks %i greater than maximum(%i)' % \
-                                (nblocks, max_nblocks)
-
-                        block_first_start = block_start
->>>>>>> 96b450c2
-
-#                    block_last_end = block_end
 
                 # close of loop
                 nbases_total += block_last_end - block_first_start
